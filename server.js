--- conflicted
+++ resolved
@@ -440,33 +440,27 @@
   }
 })
 
-<<<<<<< HEAD
-// Update profile (authenticated). Use multer only when request is multipart
-const conditionalProfileUpload = (req, res, next) => {
-  if (req.is("multipart/form-data")) {
-    upload.single("profileImage")(req, res, next)
-  } else {
-    next()
-  }
-}
-
-app.put(
-  "/api/profile",
-  authenticate,
-  conditionalProfileUpload,
-  async (req, res) => {
-    try {
-      const {
-        name,
-        description,
-=======
-// Update profile (authenticated)
+// Get profile data (public)
+app.get("/api/profile", async (req, res) => {
+  try {
+    const profile = await Profile.findOne();
+
+    if (!profile) {
+      return res.status(404).json({ message: "Profile not found" });
+    }
+
+    res.json(profile);
+  } catch (error) {
+    console.error("Error fetching profile:", error);
+    res.status(500).json({ message: "Failed to fetch profile", error: error.message });
+  }
+});
+
 // Update profile (authenticated)
 app.put(
   "/api/profile",
   authenticate,
   (req, res, next) => {
-    // Only use multer if a multipart request is sent
     const contentType = req.headers["content-type"] || "";
     if (contentType.startsWith("multipart/form-data")) {
       upload.single("profileImage")(req, res, (err) => {
@@ -480,12 +474,12 @@
       next();
     }
   },
+
   async (req, res) => {
   try {
     const { 
       name, 
       description, 
->>>>>>> a522bc7e
       backgroundColor, 
       textColor, 
       accentColor, 
