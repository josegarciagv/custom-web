--- conflicted
+++ resolved
@@ -475,29 +475,10 @@
 });
 
 // Update profile (authenticated)
-<<<<<<< HEAD
 app.put("/api/profile", authenticate, conditionalUpload("profileImage"), async (req, res) => {
-=======
-app.put(
-  "/api/profile",
-  authenticate,
-  (req, res, next) => {
-    const contentType = req.headers["content-type"] || "";
-    if (contentType.startsWith("multipart/form-data")) {
-      upload.single("profileImage")(req, res, (err) => {
-        if (err) {
-          console.error("Multer error:", err);
-          return res.status(400).json({ message: err.message });
-        }
-        next();
-      });
-    } else {
-      next();
-    }
-  },
+
 
   async (req, res) => {
->>>>>>> c143acf6
   try {
     const { 
       name, 
